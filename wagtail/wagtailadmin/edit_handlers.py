--- conflicted
+++ resolved
@@ -23,134 +23,7 @@
 from wagtail.wagtailcore.fields import RichTextArea
 
 
-<<<<<<< HEAD
-class FriendlyDateInput(forms.DateInput):
-    """
-    A custom DateInput widget that formats dates as "05 Oct 2013"
-    and adds class="friendly_date" to be picked up by jquery datepicker.
-    """
-    def __init__(self, attrs=None):
-        default_attrs = {'class': 'friendly_date'}
-        if attrs:
-            default_attrs.update(attrs)
-
-        super(FriendlyDateInput, self).__init__(attrs=default_attrs, format='%d %b %Y')
-
-
-class FriendlyTimeInput(forms.TimeInput):
-    """
-    A custom TimeInput widget that formats dates as "5.30pm"
-    and adds class="friendly_time" to be picked up by jquery timepicker.
-    """
-    def __init__(self, attrs=None):
-        default_attrs = {'class': 'friendly_time'}
-        if attrs:
-            default_attrs.update(attrs)
-
-        super(FriendlyTimeInput, self).__init__(attrs=default_attrs, format='%I.%M%p')
-
-
-class FriendlyTimeField(forms.CharField):
-    def to_python(self, time_string):
-        # Check if the string is blank
-        if not time_string:
-            return None
-
-        # Look for time in the string
-        expr = re.compile("^(?P<hour>\d+)(?:(?:.|:)(?P<minute>\d+))?(?P<am_pm>am|pm)")
-        match = expr.match(time_string.lower())
-        if match:
-            # Pull out values from string
-            hour_string, minute_string, am_pm = match.groups()
-
-            # Convert hours and minutes to integers
-            hour = int(hour_string)
-            if minute_string:
-                minute = int(minute_string)
-            else:
-                minute = 0
-
-            # Create python time
-            if am_pm == "pm" and hour < 12:
-                hour += 12
-
-            if am_pm == "am" and hour >= 12:
-                hour -= 12
-
-            return datetime.time(hour=hour, minute=minute)
-        else:
-            raise ValidationError(_("Please type a valid time"))
-
-
-class LocalizedDateInput(forms.DateInput):
-    """
-    A custom DateInput widget that formats localized dates
-    and adds class="friendly_date" to be picked up by jquery datepicker.
-    """
-    def __init__(self, attrs=None):
-        default_attrs = {'class': 'localized_date', 'localize':True}
-        if attrs:
-            default_attrs.update(attrs)
-
-        super(LocalizedDateInput, self).__init__(attrs=default_attrs)
-
-
-class LocalizedTimeInput(forms.TimeInput):
-    """
-    A custom TimeInput widget that formats dates as "5.30pm"
-    and adds class="friendly_time" to be picked up by jquery timepicker.
-    """
-    def __init__(self, attrs=None):
-        default_attrs = {'class': 'localized_time'}
-        if attrs:
-            default_attrs.update(attrs)
-        # Just use 24-hour format
-        super(LocalizedTimeInput, self).__init__(attrs=default_attrs, format='%H:%M')
-
-
-class LocalizedTimeField(forms.CharField):
-    def to_python(self, time_string):
-        # Check if the string is blank
-        if not time_string:
-            return None
-
-        # Look for time in the string
-        expr = re.compile("^(?P<hour>\d+)(?:(?:.|:)(?P<minute>\d+))?")
-        match = expr.match(time_string.lower())
-        if match:
-            # Pull out values from string
-            hour_string, minute_string= match.groups()
-
-            # Convert hours and minutes to integers
-            hour = int(hour_string)
-            if minute_string:
-                minute = int(minute_string)
-            else:
-                minute = 0
-            if hour>=24 or hour < 0 or minute >=60 or minute < 0:
-                raise ValidationError(_("Please type a valid time"))
-
-            return datetime.time(hour=hour, minute=minute)
-        else:
-            raise ValidationError(_("Please type a valid time") )
-
-# For some reason we need to explicitly override the DateTimeField and set
-# it to use the DateTimeInput or else it will use the LocalizedDateInput/FriendlyDateInput
-if hasattr(settings, 'USE_L10N') and settings.USE_L10N==True:
-    FORM_FIELD_OVERRIDES = {
-        models.DateField: {'widget': LocalizedDateInput},
-        models.DateTimeField: {'widget': forms.DateTimeInput},
-        models.TimeField: {'widget': LocalizedTimeInput, 'form_class': LocalizedTimeField},
-    }
-else: # Fall back to friendly date/time
-    FORM_FIELD_OVERRIDES = {
-        models.DateField: {'widget': FriendlyDateInput},
-        models.DateTimeField: {'widget': forms.DateTimeInput},
-        models.TimeField: {'widget': FriendlyTimeInput, 'form_class': FriendlyTimeField},
-    }
-=======
 FORM_FIELD_OVERRIDES = {}
->>>>>>> 9a1da28c
 
 WIDGET_JS = {
     forms.DateInput: (lambda id: "initDateChooser(fixPrefix('%s'));" % id),
