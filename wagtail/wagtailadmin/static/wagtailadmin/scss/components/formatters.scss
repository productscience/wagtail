/* user avatars, with fallback to placeholder graphic if no gravatar exists */
.avatar{
    @include border-radius(100%);
    position:relative;
    display:inline-block;
    width:50px;
    height:50px;

    a{
        position:absolute;
        z-index:2;
        left:0;
        display:block;
        width:100%;
        height:50px;
    }
    img{
        z-index:2;
        position:relative;
        @include border-radius(100%);
        border:0;
    }

    &:before{
        @include border-radius(100%);
        color:$color-grey-3;
        border: 2px solid $color-grey-3;
        text-align:center;
        display:block;
        width:42px;
        height:42px;
        margin:2px 0 0 2px;
        line-height:42px;
        position:absolute;
        z-index:1;
        left:0;
    }
    &:hover:before{
        color:$color-grey-3;
        border-color:$color-grey-3;
    }

    &.small{
        vertical-align:middle;
        margin:0 0.5em;
        width:25px;
        height:25px;

        &:before{
            margin:1px 0 0 1px;
            width:22px;
            height:22px;
            line-height:22px;
            border-width:1px;
            font-size:1em;
        }
        img{
            border:0;
        }
        &:hover:before{
            color:$color-grey-3;
            border-color:$color-grey-3;
        }
    }
}

.media-placeholder {
    width: 600px;
    height: 400px;
    background-color: #CCC;
    padding: 5px;
    h3, p {
        margin: 0;
    }
    img {
        max-width: 350px;
        max-height: 350px;
        margin: 20px;
    }
}

/* Displays "timesince" formatted date with full date on hover */
.human-readable-date{
    overflow:hidden;
    display:block;
    position:relative;

    &:before{
        position:absolute;
        display:none;
        content:attr(title);
    }

    &:hover{
        visibility:hidden;

        &:before{
            visibility:visible;
            display:block;
        }
    }
}

/* makes a link look like regular text */
.nolink{
    color:$color-text-base;

    &:hover{
        color:$color-teal;
    }
}

/* Status tags */
.status-tag{
    text-align:center;
    display:inline-block;
    @include border-radius(2px);
    text-transform:uppercase;
    padding:0em 0.5em;
    border:1px solid lighten($color-grey-2,30%);
    color:lighten($color-grey-2,30%);
    -webkit-font-smoothing: auto;
    font-size:0.80em;
    margin:0 0.5em 0.5em;
    background:white url(   "#{$static-root}bg-dark-diag.svg");

    &.primary{
        color:$color-grey-2;
        border:1px solid $color-grey-2;
        background:white
    }
}
a.status-tag:hover,
a.status-tag.primary:hover{
    border-color:$color-teal;
    color:$color-teal;
}

.privacy-indicator {
    .label-private, .label-public{
        &:before{
            font-size:1.5em;
            color:$color-teal;
        }
    }
    &.public {
        .label-private { 
            display: none;
        }
    }
    &.private {
        .label-public {
            display: none;
        }
    }
}


/* free tagging tags from taggit */
.tag{
    background-color:$color-teal;
    padding-right:0.5em;
    padding:0.2em 0.5em;
    color:white;
    line-height:2em;
    white-space: nowrap;
    @include border-radius(2px);


    &:before{
        font-family:wagtail;
        display:inline-block;
        color:white;
        content:"u";
        padding-right:0.5em;
    }

    .taglist &{
        margin-right:0.8em;
    }
}
a.tag:hover{
    background-color:$color-teal-darker;
    color:white;
}


.taglist {
    font-size:0.9em;
    line-height:2.4em;
    h3{
        display:inline;
        margin-right:1em;
    }
}

<<<<<<< HEAD
/* Loading mask: overlays a certain area with a loading spinner and a faded out cover to prevent interaction */
.loading-mask{
    &.loading{
        position:relative;

        &:before, &:after{
            position:absolute;
            display:block;
        }

        &:before{
            content:"";
            top:-5px;left:-5px;bottom:-5px;right:-5px;
            z-index:1;
            background-color:rgba(255,255,255,0.5);
        }
        &:after{
            font-size:30px;
            width:30px;
            line-height:30px;
            left:50%;
            top:50%;
            margin:-15px 0 0 -15px;
            font-family:wagtail;
            animation: spin 0.5s infinite linear;
            -webkit-animation: spin 0.5s infinite linear;
            -moz-animation: spin 0.5s infinite linear;
            content:"1";
            z-index:2;
            color:$color-teal;
        }
    }
=======
/* general image style */
img{
    max-width:100%;
    height:auto;
    border: 3px solid $color-grey-4;
>>>>>>> f4dd085f
}


/* make a block-level element inline */
.inline{
    display:inline;
}

.inline-block{
    display:inline-block;
}

.unlist{
    @include unlist();
}

/* utility class to allow things to be scrollable if their contents can't wrap more nicely */
.overflow{
    overflow:auto;
}<|MERGE_RESOLUTION|>--- conflicted
+++ resolved
@@ -194,7 +194,6 @@
     }
 }
 
-<<<<<<< HEAD
 /* Loading mask: overlays a certain area with a loading spinner and a faded out cover to prevent interaction */
 .loading-mask{
     &.loading{
@@ -227,15 +226,16 @@
             color:$color-teal;
         }
     }
-=======
+}
+
+
 /* general image style */
 img{
     max-width:100%;
     height:auto;
     border: 3px solid $color-grey-4;
->>>>>>> f4dd085f
-}
-
+
+}
 
 /* make a block-level element inline */
 .inline{
